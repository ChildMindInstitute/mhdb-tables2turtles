--- conflicted
+++ resolved
@@ -33,40 +33,6 @@
     uri : string
         import IRI
 
-    Returns
-    -------
-    rdf_string : string
-        RDF triples
-
-    """
-    if uri:
-        return "owl:imports <{0}> ".format(uri)
-    else:
-        return None
-
-
-<<<<<<< HEAD
-def build_prefix(prefix, uri):
-    """
-    Build a generic RDF prefix.
-
-    Parameters
-    ----------
-    prefix : string
-        class URI stem
-    uri : string
-        prefix IRI
-
-    Returns
-    -------
-    rdf_string : string
-        RDF triples
-
-    """
-    return "@prefix {0}: <{1}> .".format(prefix, uri)
-    
-    
-=======
 def build_header_prefixes(prefixes):
     """
     Write turtle-formatted header prefix string for given list of (prefix,
@@ -97,7 +63,6 @@
     return(header_prefix)
 
 
->>>>>>> 04ca2605
 def build_rdf(uri_stem, rdf_type, label, comment=None,
               index=None, worksheet=None, worksheet2=None,
               equivalent_class_uri=None, subclassof_uri=None,
@@ -237,7 +202,6 @@
     return rdf_string
 
 
-<<<<<<< HEAD
 def owl_or_skos(label_safe, prefixes):
     """
     Build a generic RDF import substring.
@@ -294,11 +258,7 @@
     return rel
         
 
-def print_header(base_uri, version, label, comment,
-                 prefixes=None, imports=None):
-=======
 def print_header(base_uri, version, label, comment, prefixes=None):
->>>>>>> 04ca2605
     """
     Print out the beginning of an RDF text file.
 
@@ -323,17 +283,8 @@
         owl header
 
     """
-<<<<<<< HEAD
-    prefix = "\n".join(prefixes) if prefixes else ""
-    owl_import = "".join([";\n", ";\n".join(
-                 [owl for owl in imports if owl]
-                 ), " "]) if imports else ""
-    header = """
-@prefix : <{0}#> .
-=======
 
     header = """@prefix : <{0}#> .
->>>>>>> 04ca2605
 @prefix owl: <http://www.w3.org/2002/07/owl#> .
 @prefix rdf: <http://www.w3.org/1999/02/22-rdf-syntax-ns#> .
 @prefix xml: <http://www.w3.org/XML/1998/namespace> .
@@ -341,17 +292,12 @@
 @prefix rdfs: <http://www.w3.org/2000/01/rdf-schema#> .
 @prefix skos: <http://www.w3.org/2004/02/skos/core#> .
 @prefix dcterms: <http://dublincore.org/documents/2012/06/14/dcmi-terms/> .
-<<<<<<< HEAD
-{4}
-@prefix void: <http://rdfs.org/ns/void#> .
-=======
 @prefix health-lifesci: <http://health-lifesci.schema.org/> .
 @prefix ICD10: <http://purl.bioontology.org/ontology/ICD10CM/> .
 @prefix ICD9: <http://purl.bioontology.org/ontology/ICD9CM/> .
 @prefix PATO: <http://www.ontobee.org/ontology/PATO?iri=http://purl.obolibrary.org/obo/PATO_> .
 @prefix schema: <http://schema.org/> .
 @prefix DOID: <http://bioportal.bioontology.org/ontologies/DOID?p=classes&conceptid=http://purl.obolibrary.org/obo/DOID> .
->>>>>>> 04ca2605
 @base <{0}> .
 """.format(base_uri) if not prefixes else build_header_prefixes(
         [("", "{0}#".format(base_uri)), *prefixes]
@@ -361,13 +307,9 @@
     owl:versionIRI <{0}/{1}> ;
     owl:versionInfo "{1}"^^rdfs:Literal ;
     rdfs:label "{2}"^^rdfs:Literal ;
-    rdfs:comment \"\"\"{3}\"\"\"^^rdfs:Literal {5}.
-
-<<<<<<< HEAD
-""".format(base_uri, version, label, comment, prefix, owl_import)
-=======
+    rdfs:comment \"\"\"{3}\"\"\"^^rdfs:Literal .
+
 """.format(base_uri, version, label, comment, header)
->>>>>>> 04ca2605
 
     return header
 
